--- conflicted
+++ resolved
@@ -1,11 +1,7 @@
 # Extendo Reborn - The Minimal Version
 
 ## What This Is
-<<<<<<< HEAD
-4 files. ~420 lines total. Does ONE thing: Shows FACEIT player stats in match rooms.
-=======
 4 files. 412 lines total. Does ONE thing: Shows FACEIT player stats in match rooms.
->>>>>>> 24441d86
 
 ## Files
 - `api.py` - Flask API with caching (113 lines)
