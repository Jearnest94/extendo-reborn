--- conflicted
+++ resolved
@@ -59,32 +59,9 @@
 Build THIS first. Add features later.
 
 ## Next Steps
-<<<<<<< HEAD
-1. Minimal knobs (env var) for API host
-2. Optional: cache-busting/expiry
+1. ???
 
-## API Response (minimal)
-`POST /players` request body:
-
-```
-{ "nicknames": ["player1", "player2"] }
-```
-
-`200 OK` response (per player fields):
-
-```
-{
-	nickname, player_id, elo, level, avatar, country,
-	matches, wins, kd,
-	adr_last_10, adr_last_30, adr_last_100,
-	date_10_games_ago, date_30_games_ago, date_100_games_ago, // YYYY-MM-DD (UTC)
-	games_per_day_7d, games_per_day_30d, games_per_day_90d
-}
-```
 
 ## Links
 [compressing cs2 demos](https://healeycodes.com/compressing-cs2-demos)
-[demoinfocs-golang](https://github.com/markus-wa/demoinfocs-golang)
-=======
-1. ???
->>>>>>> ab87191a
+[demoinfocs-golang](https://github.com/markus-wa/demoinfocs-golang)