# Extendo Reborn - The Minimal Version

## What This Is
<<<<<<< HEAD
4 files. ~420 lines total. Does ONE thing: Shows FACEIT player stats in match rooms.
=======
4 files. 412 lines total. Does ONE thing: Shows FACEIT player stats in match rooms.
>>>>>>> 7085332c

## Files
- `api.py` - Flask API with caching (113 lines)
- `content.js` - Chrome extension logic (169 lines) 
- `manifest.json` - Extension config (14 lines)
- `style.css` - Basic styling (116 lines)

## Setup

### 1. Backend
```bash
cd extendo-reborn
pip install flask flask-cors requests python-dotenv
export FACEIT_API_KEY=your_key_here
python api.py
```

Windows (PowerShell):
```pwsh
cd extendo-reborn
pip install flask flask-cors requests python-dotenv
$env:FACEIT_API_KEY="your_key_here"
python api.py
```

Or put your key in a local .env file (auto-loaded):
```
FACEIT_API_KEY=your_key_here
```

### 2. Chrome Extension
1. Open Chrome → Extensions → Developer mode
2. "Load unpacked" → Select `extendo-reborn` folder
3. Visit a FACEIT match room
4. Extension auto-detects and shows player stats

## What It Does
1. ✅ Detects FACEIT match rooms automatically
2. ✅ Fetches match players via the official FACEIT Data API
3. ✅ Fetches basic stats (Elo, Level, K/D, Win Rate)
4. ✅ ADR windows: last 10/30/100 matches + date when the Nth match occurred
5. ✅ Activity: games/day over last 7d/30d/90d windows
6. ✅ Shows clean popup with stats
5. ✅ Works on any FACEIT match room page

## What It Doesn't Do
- ❌ No demo parsing
- ❌ No MongoDB 
- ❌ No complex threading
- ❌ No authentication
- ❌ No advanced analytics
- ❌ No Docker

## The Point
Build THIS first. Add features later.

## Next Steps
<<<<<<< HEAD
1. ???
=======
1. ???


## Links
[compressing cs2 demos](https://healeycodes.com/compressing-cs2-demos)
[demoinfocs-golang](https://github.com/markus-wa/demoinfocs-golang)
>>>>>>> 7085332c
<|MERGE_RESOLUTION|>--- conflicted
+++ resolved
@@ -1,13 +1,13 @@
 # Extendo Reborn - The Minimal Version
 
 ## What This Is
-<<<<<<< HEAD
-4 files. ~420 lines total. Does ONE thing: Shows FACEIT player stats in match rooms.
-=======
 4 files. 412 lines total. Does ONE thing: Shows FACEIT player stats in match rooms.
->>>>>>> 7085332c
 
 ## Files
+- `api.py` - Flask API with caching (113 lines)
+- `content.js` - Chrome extension logic (169 lines) 
+- `manifest.json` - Extension config (14 lines)
+- `style.css` - Basic styling (116 lines)
 - `api.py` - Flask API with caching (113 lines)
 - `content.js` - Chrome extension logic (169 lines) 
 - `manifest.json` - Extension config (14 lines)
@@ -63,13 +63,28 @@
 Build THIS first. Add features later.
 
 ## Next Steps
-<<<<<<< HEAD
-1. ???
-=======
-1. ???
+1. Minimal knobs (env var) for API host
+2. Optional: cache-busting/expiry
 
+## API Response (minimal)
+`POST /players` request body:
+
+```
+{ "nicknames": ["player1", "player2"] }
+```
+
+`200 OK` response (per player fields):
+
+```
+{
+	nickname, player_id, elo, level, avatar, country,
+	matches, wins, kd,
+	adr_last_10, adr_last_30, adr_last_100,
+	date_10_games_ago, date_30_games_ago, date_100_games_ago, // YYYY-MM-DD (UTC)
+	games_per_day_7d, games_per_day_30d, games_per_day_90d
+}
+```
 
 ## Links
 [compressing cs2 demos](https://healeycodes.com/compressing-cs2-demos)
-[demoinfocs-golang](https://github.com/markus-wa/demoinfocs-golang)
->>>>>>> 7085332c
+[demoinfocs-golang](https://github.com/markus-wa/demoinfocs-golang)